--- conflicted
+++ resolved
@@ -50,11 +50,7 @@
 		[]string{"C"},
 		map[string]int{"C": 2},
 	)
-<<<<<<< HEAD
-	bn.AddCPD(cpdD)
-=======
 	_ = bn.AddCPD(cpdD)
->>>>>>> 7587d102
 
 	b.ResetTimer()
 	for i := 0; i < b.N; i++ {
