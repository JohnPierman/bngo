--- conflicted
+++ resolved
@@ -21,11 +21,7 @@
 		[]string{},
 		map[string]int{},
 	)
-<<<<<<< HEAD
-	bn.AddCPD(cpdA)
-=======
 	_ = bn.AddCPD(cpdA)
->>>>>>> 7587d102
 
 	cpdB, _ := factors.NewTabularCPD("B", 2,
 		[][]float64{
@@ -35,11 +31,7 @@
 		[]string{"A"},
 		map[string]int{"A": 2},
 	)
-<<<<<<< HEAD
-	bn.AddCPD(cpdB)
-=======
 	_ = bn.AddCPD(cpdB)
->>>>>>> 7587d102
 
 	// Simulate data
 	samples, _ := bn.Simulate(5, 42)
@@ -86,11 +78,7 @@
 		[]string{},
 		map[string]int{},
 	)
-<<<<<<< HEAD
-	bn.AddCPD(cpdA)
-=======
 	_ = bn.AddCPD(cpdA)
->>>>>>> 7587d102
 
 	cpdB, _ := factors.NewTabularCPD("B", 2,
 		[][]float64{
@@ -100,11 +88,7 @@
 		[]string{"A"},
 		map[string]int{"A": 2},
 	)
-<<<<<<< HEAD
-	bn.AddCPD(cpdB)
-=======
 	_ = bn.AddCPD(cpdB)
->>>>>>> 7587d102
 
 	// Predict missing values
 	observations := []map[string]int{
@@ -149,11 +133,7 @@
 		[]string{},
 		map[string]int{},
 	)
-<<<<<<< HEAD
-	bn.AddCPD(cpdA)
-=======
 	_ = bn.AddCPD(cpdA)
->>>>>>> 7587d102
 
 	cpdB, _ := factors.NewTabularCPD("B", 2,
 		[][]float64{
@@ -163,11 +143,7 @@
 		[]string{"A"},
 		map[string]int{"A": 2},
 	)
-<<<<<<< HEAD
-	bn.AddCPD(cpdB)
-=======
 	_ = bn.AddCPD(cpdB)
->>>>>>> 7587d102
 
 	cpdC, _ := factors.NewTabularCPD("C", 2,
 		[][]float64{
@@ -177,11 +153,7 @@
 		[]string{"B"},
 		map[string]int{"B": 2},
 	)
-<<<<<<< HEAD
-	bn.AddCPD(cpdC)
-=======
 	_ = bn.AddCPD(cpdC)
->>>>>>> 7587d102
 
 	// Perform inference
 	ve, _ := inference.NewVariableElimination(bn)
